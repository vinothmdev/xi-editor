[package]
name = "xi-core-lib"
version = "0.2.0"
license = "Apache-2.0"
authors = ["Raph Levien <raph@google.com>"]
description = "Library module for xi-core"
repository = "https://github.com/google/xi-editor"

[dependencies]
serde = "1.0"
serde_json = "1.0"
serde_derive = "1.0"
time = "0.1"
toml = "0.4"
<<<<<<< HEAD
#notify = "4.0"
=======
lazy_static = "1.0"
notify = { optional = true, version = "4.0" }
>>>>>>> 5816186a

xi-trace = { path = "../trace", version = "0.1.0" }
xi-trace-dump = { path = "../trace-dump", version = "0.1.0" }
xi-rope = { path = "../rope", version = "0.2" }
xi-unicode = { path = "../unicode", version = "0.1.0" }
xi-rpc = { path = "../rpc", version = "0.2.0" }

[dependencies.notify]
version = "4.0"
git = "https://github.com/passcod/notify.git"
rev = "b5672b5799726fd31c"

[dependencies.syntect]
version = "2.0"
default-features = false
features = ["assets","dump-load-rs"]

[target."cfg(target_os = \"fuchsia\")".dependencies]
sha2 = "0.7"
# Note: these can be available if needed, but the idea is that the
# platform-specific code moves entirely to the binary wrapper that
# includes xi-core-lib.
#fuchsia-zircon = "0.3"
#fuchsia-zircon-sys = "0.3"
#mxruntime = "0.1.0"
#fidl = "0.1.0"

[dev-dependencies]
tempdir = "^0.3.4"

[features]
avx-accel = ["xi-rope/avx-accel"]
simd-accel = ["xi-rope/simd-accel"]
ledger = []
default = ["notify"]<|MERGE_RESOLUTION|>--- conflicted
+++ resolved
@@ -12,23 +12,14 @@
 serde_derive = "1.0"
 time = "0.1"
 toml = "0.4"
-<<<<<<< HEAD
-#notify = "4.0"
-=======
 lazy_static = "1.0"
 notify = { optional = true, version = "4.0" }
->>>>>>> 5816186a
 
 xi-trace = { path = "../trace", version = "0.1.0" }
 xi-trace-dump = { path = "../trace-dump", version = "0.1.0" }
 xi-rope = { path = "../rope", version = "0.2" }
 xi-unicode = { path = "../unicode", version = "0.1.0" }
 xi-rpc = { path = "../rpc", version = "0.2.0" }
-
-[dependencies.notify]
-version = "4.0"
-git = "https://github.com/passcod/notify.git"
-rev = "b5672b5799726fd31c"
 
 [dependencies.syntect]
 version = "2.0"
